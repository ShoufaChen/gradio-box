--- conflicted
+++ resolved
@@ -1,21 +1,5 @@
 {
   "files": {
-<<<<<<< HEAD
-    "main.css": "/static/css/main.40f2070f.css",
-    "main.js": "/static/bundle.js",
-    "index.html": "/index.html",
-    "static/media/api-logo.93f17adb.svg": "/static/media/api-logo.93f17adb.svg",
-    "static/media/arrow-left.794a4706.svg": "/static/media/arrow-left.794a4706.svg",
-    "static/media/arrow-right.5a7d4ada.svg": "/static/media/arrow-right.5a7d4ada.svg",
-    "static/media/clear.85cf6de8.svg": "/static/media/clear.85cf6de8.svg",
-    "static/media/edit.c6b7d6f7.svg": "/static/media/edit.c6b7d6f7.svg",
-    "static/media/logo.36a8f455.svg": "/static/media/logo.36a8f455.svg",
-    "static/media/logo_error.52ef12b4.svg": "/static/media/logo_error.52ef12b4.svg"
-  },
-  "entrypoints": [
-    "static/bundle.css",
-    "static/css/main.40f2070f.css",
-=======
     "main.css": "/static/css/main.49f68bed.css",
     "main.js": "/static/bundle.js",
     "index.html": "/index.html",
@@ -28,7 +12,6 @@
   "entrypoints": [
     "static/bundle.css",
     "static/css/main.49f68bed.css",
->>>>>>> 87f86aad
     "static/bundle.js"
   ]
 }