--- conflicted
+++ resolved
@@ -497,14 +497,10 @@
         path_to_local_server (str): Locally accessible link
         share_url (str): Publicly accessible link (if share=True)
         """
-<<<<<<< HEAD
-        self.config = self.get_config_file()
+        self.config = self.get_config_file()        
+        self.cache_examples = cache_examples
         if auth and not callable(auth) and not isinstance(
             auth[0], tuple) and not isinstance(auth[0], list):
-=======
-        self.cache_examples = cache_examples
-        if auth and not callable(auth) and not isinstance(auth[0], tuple) and not isinstance(auth[0], list):
->>>>>>> 3bf74514
             auth = [auth]
         self.auth = auth
         self.auth_message = auth_message
