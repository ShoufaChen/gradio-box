"""
This is the core file in the `gradio` package, and defines the Interface class, including methods for constructing the
interface using the input and output types.
"""

import tempfile
import traceback
import webbrowser

import gradio.inputs
import gradio.outputs
from gradio import networking, strings
from distutils.version import StrictVersion
import pkg_resources
import requests
import random
import time
import inspect
from IPython import get_ipython
import sys
import weakref
import analytics


PKG_VERSION_URL = "https://gradio.app/api/pkg-version"
analytics.write_key = "uxIFddIEuuUcFLf9VgH2teTEtPlWdkNy"
analytics_url = 'https://api.gradio.app/'
<<<<<<< HEAD
ip_address = requests.get('https://api.ipify.org').text
=======
hostname = socket.gethostname()
try:
    ip_address = requests.get('https://api.ipify.org').text
except requests.ConnectionError:
    ip_address = "No internet connection"
>>>>>>> 1c9423a7


class Interface:
    """
    The Interface class represents a general input/output interface for a machine learning model. During construction,
    the appropriate inputs and outputs
    """
    instances = weakref.WeakSet()

    def __init__(self, fn, inputs, outputs, saliency=None, verbose=False, examples=None,
                 live=False, show_input=True, show_output=True,
                 capture_session=False, title=None, description=None,
                 thumbnail=None, server_name=networking.LOCALHOST_NAME):
        """
        :param fn: a function that will process the input panel data from the interface and return the output panel data.
        :param inputs: a string or `AbstractInput` representing the input interface.
        :param outputs: a string or `AbstractOutput` representing the output interface.
        """
        def get_input_instance(iface):
            if isinstance(iface, str):
                return gradio.inputs.shortcuts[iface.lower()]
            elif isinstance(iface, gradio.inputs.AbstractInput):
                return iface
            else:
                raise ValueError("Input interface must be of type `str` or "
                                 "`AbstractInput`")

        def get_output_instance(iface):
            if isinstance(iface, str):
                return gradio.outputs.shortcuts[iface.lower()]
            elif isinstance(iface, gradio.outputs.AbstractOutput):
                return iface
            else:
                raise ValueError(
                    "Output interface must be of type `str` or "
                    "`AbstractOutput`"
                )
        if isinstance(inputs, list):
            self.input_interfaces = [get_input_instance(i) for i in inputs]
        else:
            self.input_interfaces = [get_input_instance(inputs)]
        if isinstance(outputs, list):
            self.output_interfaces = [get_output_instance(i) for i in outputs]
        else:
            self.output_interfaces = [get_output_instance(outputs)]
        if not isinstance(fn, list):
            fn = [fn]
        self.output_interfaces *= len(fn)
        self.predict = fn
        self.verbose = verbose
        self.status = "OFF"
        self.saliency = saliency
        self.live = live
        self.show_input = show_input
        self.show_output = show_output
        self.flag_hash = random.getrandbits(32)
        self.capture_session = capture_session
        self.session = None
        self.server_name = server_name
        self.title = title
        self.description = description
        self.thumbnail = thumbnail
        self.examples = examples
        self.server_port = None
        self.simple_server = None
        Interface.instances.add(self)

        data = {'fn': fn,
                'inputs': inputs,
                'outputs': outputs,
                'saliency': saliency,
                'live': live,
                'capture_session': capture_session,
                'ip_address': ip_address
                }
        try:
            requests.post(analytics_url + 'gradio-initiated-analytics/',
                          data=data)
        except requests.ConnectionError:
<<<<<<< HEAD
            print("Connection Error")
=======
            pass  # do not push analytics if no network
>>>>>>> 1c9423a7

    def get_config_file(self):
        config = {
            "input_interfaces": [
                (iface.__class__.__name__.lower(), iface.get_template_context())
                for iface in self.input_interfaces],
            "output_interfaces": [
                (iface.__class__.__name__.lower(), iface.get_template_context())
                for iface in self.output_interfaces],
            "function_count": len(self.predict),
            "live": self.live,
            "show_input": self.show_input,
            "show_output": self.show_output,
            "title": self.title,
            "description": self.description,
            "thumbnail": self.thumbnail
        }
        try:
            param_names = inspect.getfullargspec(self.predict[0])[0]
            for iface, param in zip(config["input_interfaces"], param_names):
                if not iface[1]["label"]:
                    iface[1]["label"] = param.replace("_", " ")
            for i, iface in enumerate(config["output_interfaces"]):
                ret_name = "Output " + str(i + 1) if len(config["output_interfaces"]) > 1 else "Output"
                if not iface[1]["label"]:
                    iface[1]["label"] = ret_name
        except ValueError:
            pass
        
        return config    


    def process(self, raw_input):
        processed_input = [input_interface.preprocess(
            raw_input[i]) for i, input_interface in
            enumerate(self.input_interfaces)]
        predictions = []
        durations = []
        for predict_fn in self.predict:
            start = time.time()
            if self.capture_session and not(self.session is None):
                graph, sess = self.session
                with graph.as_default():
                    with sess.as_default():
                        prediction = predict_fn(*processed_input)
            else:
                try:
                    prediction = predict_fn(*processed_input)
                except ValueError as exception:
                    if str(exception).endswith("is not an element of this "
                                               "graph."):
                        raise ValueError("It looks like you might be using "
                                         "tensorflow < 2.0. Please "
                                         "pass capture_session=True in "
                                         "Interface to avoid the 'Tensor is "
                                         "not an element of this graph.' "
                                         "error.")
                    else:
                        raise exception
            duration = time.time() - start

            if len(self.output_interfaces) == len(self.predict):
                prediction = [prediction]
            durations.append(duration)
            predictions.extend(prediction)
        processed_output = [output_interface.postprocess(
            predictions[i]) for i, output_interface in enumerate(self.output_interfaces)]
        return processed_output, durations

    def validate(self):
        if self.validate_flag:
            if self.verbose:
                print("Interface already validated")
            return
        validation_inputs = self.input_interface.get_validation_inputs()
        n = len(validation_inputs)
        if n == 0:
            self.validate_flag = True
            if self.verbose:
                print(
                    "No validation samples for this interface... skipping validation."
                )
            return
        for m, msg in enumerate(validation_inputs):
            if self.verbose:
                print(
                    "Validating samples: {}/{}  [".format(m+1, n)
                    + "=" * (m + 1)
                    + "." * (n - m - 1)
                    + "]",
                    end="\r",
                )
            try:
                processed_input = self.input_interface.preprocess(msg)
                prediction = self.predict(processed_input)
            except Exception as e:
                data = {'error': e}
                try:
                    requests.post(analytics_url + 'gradio-error-analytics/',
                              data=data)
                except requests.ConnectionError:
                    pass  # do not push analytics if no network
                if self.verbose:
                    print("\n----------")
                    print(
                        "Validation failed, likely due to incompatible pre-processing and model input. See below:\n"
                    )
                    print(traceback.format_exc())
                break
            try:
                _ = self.output_interface.postprocess(prediction)
            except Exception as e:
                data = {'error': e}
                try:
                    requests.post(analytics_url + 'gradio-error-analytics/',
                                  data=data)
                except requests.ConnectionError:
                    pass  # do not push analytics if no network
                if self.verbose:
                    print("\n----------")
                    print(
                        "Validation failed, likely due to incompatible model output and post-processing."
                        "See below:\n"
                    )
                    print(traceback.format_exc())
                break
        else:  # This means if a break was not explicitly called
            self.validate_flag = True
            if self.verbose:
                print("\n\nValidation passed successfully!")
            return
        raise RuntimeError("Validation did not pass")

    def close(self):
        if self.simple_server and not(self.simple_server.fileno() == -1):  # checks to see if server is running
            print("Closing Gradio server on port {}...".format(self.server_port))
            networking.close_server(self.simple_server)

    def launch(self, inline=None, inbrowser=None, share=False, validate=True, debug=False):
        """
        Standard method shared by interfaces that creates the interface and sets up a websocket to communicate with it.
        :param inline: boolean. If True, then a gradio interface is created inline (e.g. in jupyter or colab notebook)
        :param inbrowser: boolean. If True, then a new browser window opens with the gradio interface.
        :param share: boolean. If True, then a share link is generated using ngrok is displayed to the user.
        :param validate: boolean. If True, then the validation is run if the interface has not already been validated.
        """
        # if validate and not self.validate_flag:
        #     self.validate()

        if self.capture_session:
            try:
                import tensorflow as tf
                self.session = tf.get_default_graph(), \
                              tf.keras.backend.get_session()
            except (ImportError, AttributeError):  # If they are using TF >= 2.0 or don't have TF, just ignore this.
                pass

        output_directory = tempfile.mkdtemp()
        # Set up a port to serve the directory containing the static files with interface.
        server_port, httpd = networking.start_simple_server(self, output_directory, self.server_name)
        path_to_local_server = "http://{}:{}/".format(self.server_name, server_port)
        networking.build_template(output_directory)

        self.server_port = server_port
        self.status = "RUNNING"
        self.simple_server = httpd

        is_colab = False
        try:  # Check if running interactively using ipython.
            from_ipynb = get_ipython()
            if "google.colab" in str(from_ipynb):
                is_colab = True
        except NameError:
            data = {'error': 'NameError in launch method'}
            try:
                requests.post(analytics_url + 'gradio-error-analytics/',
                              data=data)
            except requests.ConnectionError:
                pass  # do not push analytics if no network
            pass

        try:
            current_pkg_version = pkg_resources.require("gradio")[0].version
            latest_pkg_version = requests.get(url=PKG_VERSION_URL).json()["version"]
            if StrictVersion(latest_pkg_version) > StrictVersion(current_pkg_version):
                print("IMPORTANT: You are using gradio version {}, "
                      "however version {} "
                      "is available, please upgrade.".format(
                            current_pkg_version, latest_pkg_version))
                print('--------')
        except:  # TODO(abidlabs): don't catch all exceptions
            pass

        if not is_colab:
            print(strings.en["RUNNING_LOCALLY"].format(path_to_local_server))
        else:
            if debug:
                print("Colab notebook detected. This cell will run indefinitely so that you can see errors and logs. "
                      "To turn off, set debug=False in launch().")
            else:
                print("Colab notebook detected. To show errors in colab notebook, set debug=True in launch()")

        if share:
            try:
                share_url = networking.setup_tunnel(server_port)
                print("Running on External URL:", share_url)
            except RuntimeError:
                data = {'error': 'RuntimeError in launch method'}
                try:
                    requests.post(analytics_url + 'gradio-error-analytics/',
                                  data=data)
                except requests.ConnectionError:
                    pass  # do not push analytics if no network
                share_url = None
                if self.verbose:
                    print(strings.en["NGROK_NO_INTERNET"])
        else:
            if (
                is_colab
            ):  # For a colab notebook, create a public link even if share is False.
                share_url = networking.setup_tunnel(server_port)
                print("Running on External URL:", share_url)
                if self.verbose:
                    print(strings.en["COLAB_NO_LOCAL"])
            else:  # If it's not a colab notebook and share=False, print a message telling them about the share option.
                if self.verbose:
                    print(strings.en["PUBLIC_SHARE_TRUE"])
                share_url = None

        if inline is None:
            try:  # Check if running interactively using ipython.
                get_ipython()
                inline = True
                if inbrowser is None:
                    inbrowser = False
            except NameError:
                inline = False
                if inbrowser is None:
                    inbrowser = True
        else:
            if inbrowser is None:
                inbrowser = False

        if inbrowser and not is_colab:
            webbrowser.open(
                path_to_local_server
            )  # Open a browser tab with the interface.
        if inline:
            from IPython.display import IFrame, display

            if (
                is_colab
            ):  # Embed the remote interface page if on google colab;
                # otherwise, embed the local page.
                while not networking.url_ok(share_url):
                    time.sleep(1)
                display(IFrame(share_url, width=1000, height=500))
            else:
                display(IFrame(path_to_local_server, width=1000, height=500))

        config = self.get_config_file()
        config["share_url"] = share_url

        processed_examples = []
        if self.examples is not None:
            for example_set in self.examples:
                processed_set = []
                for iface, example in zip(self.input_interfaces, example_set):
                    processed_set.append(iface.process_example(example))
                processed_examples.append(processed_set)
            config["examples"] = processed_examples

        networking.set_config(config, output_directory)

        if debug:
            while True:
                sys.stdout.flush()
                time.sleep(0.1)

        launch_method = 'browser' if inbrowser else 'inline'
        data = {'launch_method': launch_method,
                'is_google_colab': is_colab,
                'is_sharing_on': share,
                'share_url': share_url,
                'ip_address': ip_address
                }
        try:
            requests.post(analytics_url + 'gradio-launched-analytics/',
                          data=data)
        except requests.ConnectionError:
            pass  # do not push analytics if no network
        return httpd, path_to_local_server, share_url

    @classmethod
    def get_instances(cls):
        return list(Interface.instances) #Returns list of all current instances


def reset_all():
    for io in Interface.get_instances():
        io.close()<|MERGE_RESOLUTION|>--- conflicted
+++ resolved
@@ -25,15 +25,10 @@
 PKG_VERSION_URL = "https://gradio.app/api/pkg-version"
 analytics.write_key = "uxIFddIEuuUcFLf9VgH2teTEtPlWdkNy"
 analytics_url = 'https://api.gradio.app/'
-<<<<<<< HEAD
-ip_address = requests.get('https://api.ipify.org').text
-=======
-hostname = socket.gethostname()
 try:
     ip_address = requests.get('https://api.ipify.org').text
 except requests.ConnectionError:
     ip_address = "No internet connection"
->>>>>>> 1c9423a7
 
 
 class Interface:
@@ -113,11 +108,7 @@
             requests.post(analytics_url + 'gradio-initiated-analytics/',
                           data=data)
         except requests.ConnectionError:
-<<<<<<< HEAD
-            print("Connection Error")
-=======
             pass  # do not push analytics if no network
->>>>>>> 1c9423a7
 
     def get_config_file(self):
         config = {
