"""
This is the core file in the `gradio` package, and defines the Interface class,
including various methods for constructing an interface and then launching it.
"""

from __future__ import annotations

import copy
import os
import random
import re
import time
import warnings
import weakref
from typing import TYPE_CHECKING, Any, Callable, Dict, List, Optional, Tuple

from markdown_it import MarkdownIt
from mdit_py_plugins.footnote import footnote_plugin

from gradio import interpretation, utils
from gradio.blocks import BlockContext, Column, Row
from gradio.components import Button, Component, Markdown, get_component_instance
from gradio.external import load_from_pipeline, load_interface  # type: ignore
from gradio.flagging import CSVLogger, FlaggingCallback  # type: ignore
from gradio.inputs import State as i_State  # type: ignore
from gradio.launchable import Launchable
from gradio.outputs import State as o_State  # type: ignore
from gradio.process_examples import load_from_cache, process_example
from gradio.routes import predict

if TYPE_CHECKING:  # Only import for type checking (is False at runtime).
    import flask
    import transformers


class Interface(Launchable):
    """
    Gradio interfaces are created by constructing a `Interface` object
    with a locally-defined function, or with `Interface.load()` with the path
    to a repo or by `Interface.from_pipeline()` with a Transformers Pipeline.
    """

    # stores references to all currently existing Interface instances
    instances: weakref.WeakSet = weakref.WeakSet()

    @classmethod
    def get_instances(cls) -> List[Interface]:
        """
        :return: list of all current instances.
        """
        return list(Interface.instances)

    @classmethod
    def load(
        cls,
        name: str,
        src: Optional[str] = None,
        api_key: Optional[str] = None,
        alias: Optional[str] = None,
        **kwargs,
    ) -> Interface:
        """
        Class method to construct an Interface from an external source repository, such as huggingface.
        Parameters:
        name (str): the name of the model (e.g. "gpt2"), can include the `src` as prefix (e.g. "huggingface/gpt2")
        src (str): the source of the model: `huggingface` or `gradio` (or empty if source is provided as a prefix in `name`)
        api_key (str): optional api key for use with Hugging Face Model Hub
        alias (str): optional, used as the name of the loaded model instead of the default name
        Returns:
        (gradio.Interface): a Gradio Interface object for the given model
        """
        interface_info = load_interface(name, src, api_key, alias)
        kwargs = dict(interface_info, **kwargs)
        interface = cls(**kwargs)
        interface.api_mode = True  # So interface doesn't run pre/postprocess.
        return interface

    @classmethod
    def from_pipeline(cls, pipeline: transformers.Pipeline, **kwargs) -> Interface:
        """
        Construct an Interface from a Hugging Face transformers.Pipeline.
        Parameters:
        pipeline (transformers.Pipeline):
        Returns:
        (gradio.Interface): a Gradio Interface object from the given Pipeline

        Example usage:
            import gradio as gr
            from transformers import pipeline
            pipe = pipeline(model="lysandre/tiny-vit-random")
            gr.Interface.from_pipeline(pipe).launch()
        """
        interface_info = load_from_pipeline(pipeline)
        kwargs = dict(interface_info, **kwargs)
        interface = cls(**kwargs)
        return interface

    def __init__(
        self,
        fn: Callable | List[Callable],
        inputs: str | Component | List[str | Component] = None,
        outputs: str | Component | List[str | Component] = None,
        verbose: bool = False,
        examples: Optional[List[Any] | List[List[Any]] | str] = None,
        examples_per_page: int = 10,
        live: bool = False,
        layout: str = "unaligned",
        show_input: bool = True,
        show_output: bool = True,
        capture_session: Optional[bool] = None,
        interpretation: Optional[Callable | str] = None,
        num_shap: float = 2.0,
        theme: Optional[str] = None,
        repeat_outputs_per_model: bool = True,
        title: Optional[str] = None,
        description: Optional[str] = None,
        article: Optional[str] = None,
        thumbnail: Optional[str] = None,
        css: Optional[str] = None,
        height=None,
        width=None,
        allow_screenshot: bool = False,
        allow_flagging: Optional[str] = None,
        flagging_options: List[str] = None,
        encrypt=None,
        show_tips=None,
        flagging_dir: str = "flagged",
        analytics_enabled: Optional[bool] = None,
        server_name=None,
        server_port=None,
        enable_queue=None,
        api_mode=None,
        flagging_callback: FlaggingCallback = CSVLogger(),
    ):  # TODO: (faruk) Let's remove depreceated parameters in the version 3.0.0
        """
        Parameters:
        fn (Union[Callable, List[Callable]]): the function to wrap an interface around.
        inputs (Union[str, InputComponent, List[Union[str, InputComponent]]]): a single Gradio input component, or list of Gradio input components. Components can either be passed as instantiated objects, or referred to by their string shortcuts. The number of input components should match the number of parameters in fn.
        outputs (Union[str, OutputComponent, List[Union[str, OutputComponent]]]): a single Gradio output component, or list of Gradio output components. Components can either be passed as instantiated objects, or referred to by their string shortcuts. The number of output components should match the number of values returned by fn.
        verbose (bool): DEPRECATED. Whether to print detailed information during launch.
        examples (Union[List[List[Any]], str]): sample inputs for the function; if provided, appears below the UI components and can be used to populate the interface. Should be nested list, in which the outer list consists of samples and each inner list consists of an input corresponding to each input component. A string path to a directory of examples can also be provided. If there are multiple input components and a directory is provided, a log.csv file must be present in the directory to link corresponding inputs.
        examples_per_page (int): If examples are provided, how many to display per page.
        live (bool): whether the interface should automatically reload on change.
        layout (str): Layout of input and output panels. "horizontal" arranges them as two columns of equal height, "unaligned" arranges them as two columns of unequal height, and "vertical" arranges them vertically.
        capture_session (bool): DEPRECATED. If True, captures the default graph and session (needed for Tensorflow 1.x)
        interpretation (Union[Callable, str]): function that provides interpretation explaining prediction output. Pass "default" to use simple built-in interpreter, "shap" to use a built-in shapley-based interpreter, or your own custom interpretation function.
        num_shap (float): a multiplier that determines how many examples are computed for shap-based interpretation. Increasing this value will increase shap runtime, but improve results. Only applies if interpretation is "shap".
        title (str): a title for the interface; if provided, appears above the input and output components.
        description (str): a description for the interface; if provided, appears above the input and output components.
        article (str): an expanded article explaining the interface; if provided, appears below the input and output components. Accepts Markdown and HTML content.
        thumbnail (str): path to image or src to use as display picture for models listed in gradio.app/hub
        theme (str): Theme to use - one of "default", "huggingface", "seafoam", "grass", "peach". Add "dark-" prefix, e.g. "dark-peach" for dark theme (or just "dark" for the default dark theme).
        css (str): custom css or path to custom css file to use with interface.
        allow_screenshot (bool): DEPRECATED if False, users will not see a button to take a screenshot of the interface.
        allow_flagging (str): one of "never", "auto", or "manual". If "never" or "auto", users will not see a button to flag an input and output. If "manual", users will see a button to flag. If "auto", every prediction will be automatically flagged. If "manual", samples are flagged when the user clicks flag button. Can be set with environmental variable GRADIO_ALLOW_FLAGGING.
        flagging_options (List[str]): if provided, allows user to select from the list of options when flagging. Only applies if allow_flagging is "manual".
        encrypt (bool): DEPRECATED. If True, flagged data will be encrypted by key provided by creator at launch
        flagging_dir (str): what to name the dir where flagged data is stored.
        show_tips (bool): DEPRECATED. if True, will occasionally show tips about new Gradio features
        enable_queue (bool): DEPRECATED. if True, inference requests will be served through a queue instead of with parallel threads. Required for longer inference times (> 1min) to prevent timeout.
        api_mode (bool): DEPRECATED. If True, will skip preprocessing steps when the Interface is called() as a function (should remain False unless the Interface is loaded from an external repo)
        server_name (str): DEPRECATED. Name of the server to use for serving the interface - pass in launch() instead.
        server_port (int): DEPRECATED. Port of the server to use for serving the interface - pass in launch() instead.
        """
        if not isinstance(fn, list):
            fn = [fn]
        if not isinstance(inputs, list):
            inputs = [inputs]
        if not isinstance(outputs, list):
            outputs = [outputs]

        self.input_components = [get_component_instance(i) for i in inputs]
        self.output_components = [get_component_instance(o) for o in outputs]
        if repeat_outputs_per_model:
            self.output_components *= len(fn)

        if sum(isinstance(i, i_State) for i in self.input_components) > 1:
            raise ValueError("Only one input component can be State.")
        if sum(isinstance(o, o_State) for o in self.output_components) > 1:
            raise ValueError("Only one output component can be State.")

        if sum(isinstance(i, i_State) for i in self.input_components) == 1:
            if len(fn) > 1:
                raise ValueError("State cannot be used with multiple functions.")
            state_param_index = [
                isinstance(i, i_State) for i in self.input_components
            ].index(True)
            state: i_State = self.input_components[state_param_index]
            if state.default_value is None:
                default = utils.get_default_args(fn[0])[state_param_index]
                state.default_value = default

        if (
            interpretation is None
            or isinstance(interpretation, list)
            or callable(interpretation)
        ):
            self.interpretation = interpretation
        elif isinstance(interpretation, str):
            self.interpretation = [
                interpretation.lower() for _ in self.input_components
            ]
        else:
            raise ValueError("Invalid value for parameter: interpretation")

        self.predict = fn
        self.predict_durations = [[0, 0]] * len(fn)
        self.function_names = [func.__name__ for func in fn]
        self.__name__ = ", ".join(self.function_names)

        if verbose:
            warnings.warn(
                "The `verbose` parameter in the `Interface`"
                "is deprecated and has no effect."
            )
        if allow_screenshot:
            warnings.warn(
                "The `allow_screenshot` parameter in the `Interface`"
                "is deprecated and has no effect."
            )

        self.status = "OFF"
        self.live = live
        self.layout = layout
        self.show_input = show_input
        self.show_output = show_output
        self.flag_hash = random.getrandbits(32)
        self.capture_session = capture_session

        if capture_session is not None:
            warnings.warn(
                "The `capture_session` parameter in the `Interface`"
                " is deprecated and may be removed in the future."
            )
            try:
                import tensorflow as tf

                self.session = tf.get_default_graph(), tf.keras.backend.get_session()
            except (ImportError, AttributeError):
                # If they are using TF >= 2.0 or don't have TF,
                # just ignore this parameter.
                pass

        if server_name is not None or server_port is not None:
            raise DeprecationWarning(
                "The `server_name` and `server_port` parameters in `Interface`"
                "are deprecated. Please pass into launch() instead."
            )

        self.session = None
        self.title = title

        CLEANER = re.compile("<.*?>")

        def clean_html(raw_html):
            cleantext = re.sub(CLEANER, "", raw_html)
            return cleantext

        md = MarkdownIt(
            "js-default",
            {
                "linkify": True,
                "typographer": True,
                "html": True,
            },
        ).use(footnote_plugin)

        simple_description = None
        if description is not None:
            description = md.render(description)
            simple_description = clean_html(description)
        self.simple_description = simple_description
        self.description = description
        if article is not None:
            article = utils.readme_to_html(article)
            article = md.render(article)
        self.article = article

        self.thumbnail = thumbnail
        theme = theme if theme is not None else os.getenv("GRADIO_THEME", "default")
        self.is_space = True if os.getenv("SYSTEM") == "spaces" else False
        DEPRECATED_THEME_MAP = {
            "darkdefault": "default",
            "darkhuggingface": "dark-huggingface",
            "darkpeach": "dark-peach",
            "darkgrass": "dark-grass",
        }
        VALID_THEME_SET = (
            "default",
            "huggingface",
            "seafoam",
            "grass",
            "peach",
            "dark",
            "dark-huggingface",
            "dark-seafoam",
            "dark-grass",
            "dark-peach",
        )
        if theme in DEPRECATED_THEME_MAP:
            warnings.warn(
                f"'{theme}' theme name is deprecated, using {DEPRECATED_THEME_MAP[theme]} instead."
            )
            theme = DEPRECATED_THEME_MAP[theme]
        elif theme not in VALID_THEME_SET:
            raise ValueError(
                f"Invalid theme name, theme must be one of: {', '.join(VALID_THEME_SET)}"
            )
        self.theme = theme

        self.height = height
        self.width = width
        if self.height is not None or self.width is not None:
            warnings.warn(
                "The `height` and `width` parameters in `Interface` "
                "are deprecated and should be passed into launch()."
            )

        if css is not None and os.path.exists(css):
            with open(css) as css_file:
                self.css = css_file.read()
        else:
            self.css = css
        if (
            examples is None
            or isinstance(examples, str)
            or (
                isinstance(examples, list)
                and (len(examples) == 0 or isinstance(examples[0], list))
            )
        ):
            self.examples = examples
        elif (
            isinstance(examples, list) and len(self.input_components) == 1
        ):  # If there is only one input component, examples can be provided as a regular list instead of a list of lists
            self.examples = [[e] for e in examples]
        else:
            raise ValueError(
                "Examples argument must either be a directory or a nested "
                "list, where each sublist represents a set of inputs."
            )
        self.num_shap = num_shap
        self.examples_per_page = examples_per_page

        self.simple_server = None
        self.allow_screenshot = allow_screenshot

        # For analytics_enabled and allow_flagging: (1) first check for
        # parameter, (2) check for env variable, (3) default to True/"manual"
        self.analytics_enabled = (
            analytics_enabled
            if analytics_enabled is not None
            else os.getenv("GRADIO_ANALYTICS_ENABLED", "True") == "True"
        )
        if allow_flagging is None:
            allow_flagging = os.getenv("GRADIO_ALLOW_FLAGGING", "manual")
        if allow_flagging is True:
            warnings.warn(
                "The `allow_flagging` parameter in `Interface` now"
                "takes a string value ('auto', 'manual', or 'never')"
                ", not a boolean. Setting parameter to: 'manual'."
            )
            self.allow_flagging = "manual"
        elif allow_flagging == "manual":
            self.allow_flagging = "manual"
        elif allow_flagging is False:
            warnings.warn(
                "The `allow_flagging` parameter in `Interface` now"
                "takes a string value ('auto', 'manual', or 'never')"
                ", not a boolean. Setting parameter to: 'never'."
            )
            self.allow_flagging = "never"
        elif allow_flagging == "never":
            self.allow_flagging = "never"
        elif allow_flagging == "auto":
            self.allow_flagging = "auto"
        else:
            raise ValueError(
                "Invalid value for `allow_flagging` parameter."
                "Must be: 'auto', 'manual', or 'never'."
            )

        self.flagging_options = flagging_options
        self.flagging_callback = flagging_callback
        self.flagging_dir = flagging_dir

        self.save_to = None  # Used for selenium tests
        self.share = None
        self.share_url = None
        self.local_url = None
        self.ip_address = utils.get_local_ip_address()

        if show_tips is not None:
            warnings.warn(
                "The `show_tips` parameter in the `Interface` is deprecated. Please use the `show_tips` parameter in `launch()` instead"
            )

        self.requires_permissions = any(
            [component.requires_permissions for component in self.input_components]
        )

        self.enable_queue = enable_queue
        if self.enable_queue is not None:
            warnings.warn(
                "The `enable_queue` parameter in the `Interface`"
                "will be deprecated and may not work properly. "
                "Please use the `enable_queue` parameter in "
                "`launch()` instead"
            )

        self.favicon_path = None
        self.height = height
        self.width = width
        if self.height is not None or self.width is not None:
            warnings.warn(
                "The `width` and `height` parameters in the `Interface` class"
                "will be deprecated. Please provide these parameters"
                "in `launch()` instead"
            )

        self.encrypt = encrypt
        if self.encrypt is not None:
            warnings.warn(
                "The `encrypt` parameter in the `Interface` class"
                "will be deprecated. Please provide this parameter"
                "in `launch()` instead"
            )

        if api_mode is not None:
            warnings.warn("The `api_mode` parameter in the `Interface` is deprecated.")
        self.api_mode = False

        data = {
            "fn": fn,
            "inputs": inputs,
            "outputs": outputs,
            "live": live,
            "capture_session": capture_session,
            "ip_address": self.ip_address,
            "interpretation": interpretation,
            "allow_flagging": allow_flagging,
            "allow_screenshot": allow_screenshot,
            "custom_css": self.css is not None,
            "theme": self.theme,
        }

        if self.analytics_enabled:
            utils.initiated_analytics(data)

        # Alert user if a more recent version of the library exists
        utils.version_check()
        Interface.instances.add(self)

    def __call__(self, *params):
        if (
            self.api_mode
        ):  # skip the preprocessing/postprocessing if sending to a remote API
            output = self.run_prediction(params, called_directly=True)
        else:
            output, _ = self.process(params)
        return output[0] if len(output) == 1 else output

    def __str__(self):
        return self.__repr__()

    def __repr__(self):
        repr = "Gradio Interface for: {}".format(
            ", ".join(fn.__name__ for fn in self.predict)
        )
        repr += "\n" + "-" * len(repr)
        repr += "\ninputs:"
        for component in self.input_components:
            repr += "\n|-{}".format(str(component))
        repr += "\noutputs:"
        for component in self.output_components:
            repr += "\n|-{}".format(str(component))
        return repr

    def get_config_file(self):
        components = []
        layout = {"id": 0, "children": []}
        dependencies = []

        def add_component(parent, component):
            id = len(components) + 1
            components.append(
                {
                    "id": len(components) + 1,
                    "type": component.__class__.__name__.lower(),
                    "props": component.get_template_context(),
                }
            )
            layout_context = {"id": id}
            if isinstance(component, BlockContext):
                layout_context["children"] = []
            parent["children"].append(layout_context)
            return layout_context

        if self.title:
            add_component(layout, Markdown("<h1>" + self.title + "</h1>"))
        if self.description:
            add_component(layout, Markdown(self.description))
        panel_row = add_component(layout, Row())
        input_panel = add_component(panel_row, Column())
        input_ids = []
        for component in self.input_components:
            input_id = add_component(input_panel, component)["id"]
            input_ids.append(input_id)
        input_panel_btns = add_component(input_panel, Row())
        submit_btn = add_component(input_panel_btns, Button("Submit"))
        clear_btn = add_component(input_panel_btns, Button("Clear"))

        output_panel = add_component(panel_row, Column())
        output_ids = []
        for component in self.output_components:
            output_id = add_component(output_panel, component)["id"]
            output_ids.append(output_id)
        output_panel_btns = add_component(output_panel, Row())
        flag_btn = add_component(output_panel_btns, Button("Flag"))
        dependencies.append(
            {
                "id": 0,
                "trigger": "click",
                "targets": [submit_btn["id"]],
                "inputs": input_ids,
                "outputs": output_ids,
            }
        )
        dependencies.append(
            {
                "id": 1,
                "trigger": "click",
                "targets": [clear_btn["id"]],
                "inputs": [],
                "outputs": input_ids + output_ids,
            }
        )
        dependencies.append(
            {
                "id": 2,
                "trigger": "click",
                "targets": [flag_btn["id"]],
                "inputs": input_ids + output_ids,
                "outputs": [],
            }
        )

        return {
            "mode": "blocks",
            "components": components,
            "layout": layout,
            "dependencies": dependencies,
        }

    def run_prediction(
        self,
        processed_input: List[Any],
        return_duration: bool = False,
        called_directly: bool = False,
    ) -> List[Any] | Tuple[List[Any], List[float]]:
        """
        Runs the prediction function with the given (already processed) inputs.
        Parameters:
        processed_input (list): A list of processed inputs.
        return_duration (bool): Whether to return the duration of the prediction.
        called_directly (bool): Whether the prediction is being called
            directly (i.e. as a function, not through the GUI).
        Returns:
        predictions (list): A list of predictions (not post-processed).
        durations (list): A list of durations for each prediction
            (only returned if `return_duration` is True).
        """
        if self.api_mode:  # Serialize the input
            processed_input = [
                input_component.serialize(processed_input[i], called_directly)
                for i, input_component in enumerate(self.input_components)
            ]
        predictions = []
        durations = []
        output_component_counter = 0

        for predict_fn in self.predict:
            start = time.time()
            if self.capture_session and self.session is not None:  # For TF 1.x
                graph, sess = self.session
                with graph.as_default(), sess.as_default():
                    prediction = predict_fn(*processed_input)
            else:
                prediction = predict_fn(*processed_input)
            duration = time.time() - start

            if len(self.output_components) == len(self.predict):
                prediction = [prediction]

            if self.api_mode:  # Serialize the input
                prediction_ = copy.deepcopy(prediction)
                prediction = []
                for (
                    pred
                ) in (
                    prediction_
                ):  # Done this way to handle both single interfaces with multiple outputs and Parallel() interfaces
                    prediction.append(
                        self.output_components[output_component_counter].deserialize(
                            pred
                        )
                    )
                    output_component_counter += 1

            durations.append(duration)
            predictions.extend(prediction)

        if return_duration:
            return predictions, durations
        else:
            return predictions

    def process_api(self, data: Dict[str, Any], username: str = None) -> Dict[str, Any]:
<<<<<<< HEAD
        flag_index = None
        if data.get("example_id") is not None:
            example_id = data["example_id"]
            if self.cache_examples:
                prediction = load_from_cache(self, example_id)
                durations = None
            else:
                prediction, durations = process_example(self, example_id)
        else:
            raw_input = data["data"]
            prediction, durations = self.process(raw_input)
            if self.allow_flagging == "auto":
                flag_index = self.flagging_callback.flag(
                    self,
                    raw_input,
                    prediction,
                    flag_option="" if self.flagging_options else None,
                    username=username,
                )

        return {
            "data": prediction,
            "durations": durations,
            "avg_durations": self.config.get("avg_durations"),
            "flag_index": flag_index,
        }

    # TODO: Remove duplicate process_api, Ali Abid what is it for?
    def process_api(self, data: Dict[str, Any], username: str = None) -> Dict[str, Any]:
=======
>>>>>>> bb0b9659
        class RequestApi:
            SUBMIT = 0
            CLEAR = 1
            FLAG = 2

        raw_input = data["data"]
        fn_index = data["fn_index"]
        if fn_index == RequestApi.SUBMIT:
            prediction, durations = self.process(raw_input)
            return {"data": prediction}
        elif fn_index == RequestApi.CLEAR:
            return {
                "data": [None]
                * (len(self.input_components) + len(self.output_components))
            }
        elif fn_index == RequestApi.FLAG:  # flag
            pass

    def process(self, raw_input: List[Any]) -> Tuple[List[Any], List[float]]:
        """
        First preprocesses the input, then runs prediction using
        self.run_prediction(), then postprocesses the output.
        Parameters:
        raw_input: a list of raw inputs to process and apply the prediction(s) on.
        Returns:
        processed output: a list of processed  outputs to return as the prediction(s).
        duration: a list of time deltas measuring inference time for each prediction fn.
        """
        processed_input = [
            input_component.preprocess(raw_input[i])
            for i, input_component in enumerate(self.input_components)
        ]
        predictions, durations = self.run_prediction(
            processed_input, return_duration=True
        )
        processed_output = [
            output_component.postprocess(predictions[i])
            if predictions[i] is not None
            else None
            for i, output_component in enumerate(self.output_components)
        ]

        avg_durations = []
        for i, duration in enumerate(durations):
            self.predict_durations[i][0] += duration
            self.predict_durations[i][1] += 1
            avg_durations.append(
                self.predict_durations[i][0] / self.predict_durations[i][1]
            )
        if hasattr(self, "config"):
            self.config["avg_durations"] = avg_durations

        return processed_output, durations

    def interpret(self, raw_input: List[Any]) -> List[Any]:
        return interpretation.run_interpret(self, raw_input)

    def test_launch(self) -> None:
        for predict_fn in self.predict:
            print("Test launch: {}()...".format(predict_fn.__name__), end=" ")
            raw_input = []
            for input_component in self.input_components:
                if input_component.test_input is None:
                    print("SKIPPED")
                    break
                else:
                    raw_input.append(input_component.test_input)
            else:
                self.process(raw_input)
                print("PASSED")
                continue

    def launch(self, **args):
        if self.allow_flagging != "never":
            self.flagging_callback.setup(self.flagging_dir)
        return super().launch(**args)

    def integrate(self, comet_ml=None, wandb=None, mlflow=None) -> None:
        """
        A catch-all method for integrating with other libraries.
        Should be run after launch()
        Parameters:
            comet_ml (Experiment): If a comet_ml Experiment object is provided,
            will integrate with the experiment and appear on Comet dashboard
            wandb (module): If the wandb module is provided, will integrate
            with it and appear on WandB dashboard
            mlflow (module): If the mlflow module  is provided, will integrate
            with the experiment and appear on ML Flow dashboard
        """
        analytics_integration = ""
        if comet_ml is not None:
            analytics_integration = "CometML"
            comet_ml.log_other("Created from", "Gradio")
            if self.share_url is not None:
                comet_ml.log_text("gradio: " + self.share_url)
                comet_ml.end()
            else:
                comet_ml.log_text("gradio: " + self.local_url)
                comet_ml.end()
        if wandb is not None:
            analytics_integration = "WandB"
            if self.share_url is not None:
                wandb.log(
                    {
                        "Gradio panel": wandb.Html(
                            '<iframe src="'
                            + self.share_url
                            + '" width="'
                            + str(self.width)
                            + '" height="'
                            + str(self.height)
                            + '" frameBorder="0"></iframe>'
                        )
                    }
                )
            else:
                print(
                    "The WandB integration requires you to "
                    "`launch(share=True)` first."
                )
        if mlflow is not None:
            analytics_integration = "MLFlow"
            if self.share_url is not None:
                mlflow.log_param("Gradio Interface Share Link", self.share_url)
            else:
                mlflow.log_param("Gradio Interface Local Link", self.local_url)
        if self.analytics_enabled and analytics_integration:
            data = {"integration": analytics_integration}
            utils.integration_analytics(data)


def close_all(verbose: bool = True) -> None:
    for io in Interface.get_instances():
        io.close(verbose)


def reset_all() -> None:
    warnings.warn(
        "The `reset_all()` method has been renamed to `close_all()` "
        "and will be deprecated. Please use `close_all()` instead."
    )
    close_all()<|MERGE_RESOLUTION|>--- conflicted
+++ resolved
@@ -616,38 +616,6 @@
             return predictions
 
     def process_api(self, data: Dict[str, Any], username: str = None) -> Dict[str, Any]:
-<<<<<<< HEAD
-        flag_index = None
-        if data.get("example_id") is not None:
-            example_id = data["example_id"]
-            if self.cache_examples:
-                prediction = load_from_cache(self, example_id)
-                durations = None
-            else:
-                prediction, durations = process_example(self, example_id)
-        else:
-            raw_input = data["data"]
-            prediction, durations = self.process(raw_input)
-            if self.allow_flagging == "auto":
-                flag_index = self.flagging_callback.flag(
-                    self,
-                    raw_input,
-                    prediction,
-                    flag_option="" if self.flagging_options else None,
-                    username=username,
-                )
-
-        return {
-            "data": prediction,
-            "durations": durations,
-            "avg_durations": self.config.get("avg_durations"),
-            "flag_index": flag_index,
-        }
-
-    # TODO: Remove duplicate process_api, Ali Abid what is it for?
-    def process_api(self, data: Dict[str, Any], username: str = None) -> Dict[str, Any]:
-=======
->>>>>>> bb0b9659
         class RequestApi:
             SUBMIT = 0
             CLEAR = 1
