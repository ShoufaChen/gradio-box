<<<<<<< HEAD
XRAY_CONFIG ={
	'mode': 'blocks',
	'components': [{
		'id': 1,
		'type': 'markdown',
		'props': {
			'default_value': '<h1>Detect Disease From Scan</h1>\n<p>With this model you can lorem ipsum</p>\n<ul>\n<li>ipsum 1</li>\n<li>ipsum 2</li>\n</ul>\n',
			'name': 'markdown',
			'label': None,
			'css': {}
		}
	}, {
		'id': 2,
		'type': 'checkboxgroup',
		'props': {
			'choices': ['Covid', 'Malaria', 'Lung Cancer'],
			'default_value': [],
			'name': 'checkboxgroup',
			'label': 'Disease to Scan For',
			'css': {}
		}
	}, {
		'id': 3,
		'type': 'tabs',
		'props': {
			'css': {}
		}
	}, {
		'id': 4,
		'type': 'tabitem',
		'props': {
			'label': 'X-ray',
			'css': {}
		}
	}, {
		'id': 5,
		'type': 'row',
		'props': {
			'type': 'row',
			'css': {}
		}
	}, {
		'id': 6,
		'type': 'image',
		'props': {
			'image_mode': 'RGB',
			'shape': None,
			'source': 'upload',
			'tool': 'editor',
			'default_value': None,
			'name': 'image',
			'label': None,
			'css': {}
		}
	}, {
		'id': 7,
		'type': 'json',
		'props': {
			'default_value': '""',
			'name': 'json',
			'label': None,
			'css': {}
		}
	}, {
		'id': 8,
		'type': 'button',
		'props': {
			'default_value': 'Run',
			'name': 'button',
			'label': None,
			'css': {
				'background-color': 'red',
				'--hover-color': 'orange'
			}
		}
	}, {
		'id': 9,
		'type': 'tabitem',
		'props': {
			'label': 'CT Scan',
			'css': {}
		}
	}, {
		'id': 10,
		'type': 'row',
		'props': {
			'type': 'row',
			'css': {}
		}
	}, {
		'id': 11,
		'type': 'image',
		'props': {
			'image_mode': 'RGB',
			'shape': None,
			'source': 'upload',
			'tool': 'editor',
			'default_value': None,
			'name': 'image',
			'label': None,
			'css': {}
		}
	}, {
		'id': 12,
		'type': 'json',
		'props': {
			'default_value': '""',
			'name': 'json',
			'label': None,
			'css': {}
		}
	}, {
		'id': 13,
		'type': 'button',
		'props': {
			'default_value': 'Run',
			'name': 'button',
			'label': None,
			'css': {}
		}
	}, {
		'id': 14,
		'type': 'textbox',
		'props': {
			'lines': 1,
			'placeholder': None,
			'default_value': '',
			'name': 'textbox',
			'label': None,
			'css': {}
		}
	}],
	'theme': 'default',
	'layout': {
		'id': 0,
		'children': [{
			'id': 1
		}, {
			'id': 2
		}, {
			'id': 3,
			'children': [{
				'id': 4,
				'children': [{
					'id': 5,
					'children': [{
						'id': 6
					}, {
						'id': 7
					}]
				}, {
					'id': 8
				}]
			}, {
				'id': 9,
				'children': [{
					'id': 10,
					'children': [{
						'id': 11
					}, {
						'id': 12
					}]
				}, {
					'id': 13
				}]
			}]
		}, {
			'id': 14
		}]
	},
	'dependencies': [{
		'targets': [8],
		'trigger': 'click',
		'inputs': [2, 6],
		'outputs': [7]
	}, {
		'targets': [13],
		'trigger': 'click',
		'inputs': [2, 11],
		'outputs': [12]
	}]
=======
XRAY_CONFIG = {
    "mode": "blocks",
    "components": [
        {
            "id": 1,
            "type": "markdown",
            "props": {
                "default_value": "<pre><code>        # Detect Disease From Scan\n        With this model you can lorem ipsum\n        - ipsum 1\n        - ipsum 2\n</code></pre>\n",
                "name": "markdown",
                "label": None,
                "css": {},
            },
        },
        {
            "id": 2,
            "type": "checkboxgroup",
            "props": {
                "choices": ["Covid", "Malaria", "Lung Cancer"],
                "default_value": [],
                "name": "checkboxgroup",
                "label": "Disease to Scan For",
                "css": {},
            },
        },
        {"id": 3, "type": "tabs", "props": {"css": {}, "default_value": True}},
        {
            "id": 4,
            "type": "tabitem",
            "props": {"label": "X-ray", "css": {}, "default_value": True},
        },
        {
            "id": 5,
            "type": "row",
            "props": {"type": "row", "css": {}, "default_value": True},
        },
        {
            "id": 6,
            "type": "image",
            "props": {
                "image_mode": "RGB",
                "shape": None,
                "source": "upload",
                "tool": "editor",
                "default_value": None,
                "name": "image",
                "label": None,
                "css": {},
            },
        },
        {
            "id": 7,
            "type": "json",
            "props": {"default_value": '""', "name": "json", "label": None, "css": {}},
        },
        {
            "id": 8,
            "type": "button",
            "props": {
                "default_value": "Run",
                "name": "button",
                "label": None,
                "css": {"background-color": "red", "--hover-color": "orange"},
            },
        },
        {
            "id": 9,
            "type": "tabitem",
            "props": {"label": "CT Scan", "css": {}, "default_value": True},
        },
        {
            "id": 10,
            "type": "row",
            "props": {"type": "row", "css": {}, "default_value": True},
        },
        {
            "id": 11,
            "type": "image",
            "props": {
                "image_mode": "RGB",
                "shape": None,
                "source": "upload",
                "tool": "editor",
                "default_value": None,
                "name": "image",
                "label": None,
                "css": {},
            },
        },
        {
            "id": 12,
            "type": "json",
            "props": {"default_value": '""', "name": "json", "label": None, "css": {}},
        },
        {
            "id": 13,
            "type": "button",
            "props": {
                "default_value": "Run",
                "name": "button",
                "label": None,
                "css": {},
            },
        },
        {
            "id": 14,
            "type": "textbox",
            "props": {
                "lines": 1,
                "placeholder": None,
                "default_value": "",
                "name": "textbox",
                "label": None,
                "css": {},
            },
        },
    ],
    "theme": "default",
    "layout": {
        "id": 0,
        "children": [
            {"id": 1},
            {"id": 2},
            {
                "id": 3,
                "children": [
                    {
                        "id": 4,
                        "children": [
                            {"id": 5, "children": [{"id": 6}, {"id": 7}]},
                            {"id": 8},
                        ],
                    },
                    {
                        "id": 9,
                        "children": [
                            {"id": 10, "children": [{"id": 11}, {"id": 12}]},
                            {"id": 13},
                        ],
                    },
                ],
            },
            {"id": 14},
        ],
    },
    "dependencies": [
        {
            "targets": [8],
            "trigger": "click",
            "inputs": [2, 6],
            "outputs": [7],
            "queue": False,
        },
        {
            "targets": [13],
            "trigger": "click",
            "inputs": [2, 11],
            "outputs": [12],
            "queue": False,
        },
    ],
>>>>>>> 5c44ae35
}<|MERGE_RESOLUTION|>--- conflicted
+++ resolved
@@ -1,5 +1,4 @@
-<<<<<<< HEAD
-XRAY_CONFIG ={
+XRAY_CONFIG = {
 	'mode': 'blocks',
 	'components': [{
 		'id': 1,
@@ -24,21 +23,24 @@
 		'id': 3,
 		'type': 'tabs',
 		'props': {
-			'css': {}
+			'css': {},
+			'default_value': True
 		}
 	}, {
 		'id': 4,
 		'type': 'tabitem',
 		'props': {
 			'label': 'X-ray',
-			'css': {}
+			'css': {},
+			'default_value': True
 		}
 	}, {
 		'id': 5,
 		'type': 'row',
 		'props': {
 			'type': 'row',
-			'css': {}
+			'css': {},
+			'default_value': True
 		}
 	}, {
 		'id': 6,
@@ -79,14 +81,16 @@
 		'type': 'tabitem',
 		'props': {
 			'label': 'CT Scan',
-			'css': {}
+			'css': {},
+			'default_value': True
 		}
 	}, {
 		'id': 10,
 		'type': 'row',
 		'props': {
 			'type': 'row',
-			'css': {}
+			'css': {},
+			'default_value': True
 		}
 	}, {
 		'id': 11,
@@ -173,173 +177,13 @@
 		'targets': [8],
 		'trigger': 'click',
 		'inputs': [2, 6],
-		'outputs': [7]
+		'outputs': [7],
+		'queue': False
 	}, {
 		'targets': [13],
 		'trigger': 'click',
 		'inputs': [2, 11],
-		'outputs': [12]
+		'outputs': [12],
+		'queue': False
 	}]
-=======
-XRAY_CONFIG = {
-    "mode": "blocks",
-    "components": [
-        {
-            "id": 1,
-            "type": "markdown",
-            "props": {
-                "default_value": "<pre><code>        # Detect Disease From Scan\n        With this model you can lorem ipsum\n        - ipsum 1\n        - ipsum 2\n</code></pre>\n",
-                "name": "markdown",
-                "label": None,
-                "css": {},
-            },
-        },
-        {
-            "id": 2,
-            "type": "checkboxgroup",
-            "props": {
-                "choices": ["Covid", "Malaria", "Lung Cancer"],
-                "default_value": [],
-                "name": "checkboxgroup",
-                "label": "Disease to Scan For",
-                "css": {},
-            },
-        },
-        {"id": 3, "type": "tabs", "props": {"css": {}, "default_value": True}},
-        {
-            "id": 4,
-            "type": "tabitem",
-            "props": {"label": "X-ray", "css": {}, "default_value": True},
-        },
-        {
-            "id": 5,
-            "type": "row",
-            "props": {"type": "row", "css": {}, "default_value": True},
-        },
-        {
-            "id": 6,
-            "type": "image",
-            "props": {
-                "image_mode": "RGB",
-                "shape": None,
-                "source": "upload",
-                "tool": "editor",
-                "default_value": None,
-                "name": "image",
-                "label": None,
-                "css": {},
-            },
-        },
-        {
-            "id": 7,
-            "type": "json",
-            "props": {"default_value": '""', "name": "json", "label": None, "css": {}},
-        },
-        {
-            "id": 8,
-            "type": "button",
-            "props": {
-                "default_value": "Run",
-                "name": "button",
-                "label": None,
-                "css": {"background-color": "red", "--hover-color": "orange"},
-            },
-        },
-        {
-            "id": 9,
-            "type": "tabitem",
-            "props": {"label": "CT Scan", "css": {}, "default_value": True},
-        },
-        {
-            "id": 10,
-            "type": "row",
-            "props": {"type": "row", "css": {}, "default_value": True},
-        },
-        {
-            "id": 11,
-            "type": "image",
-            "props": {
-                "image_mode": "RGB",
-                "shape": None,
-                "source": "upload",
-                "tool": "editor",
-                "default_value": None,
-                "name": "image",
-                "label": None,
-                "css": {},
-            },
-        },
-        {
-            "id": 12,
-            "type": "json",
-            "props": {"default_value": '""', "name": "json", "label": None, "css": {}},
-        },
-        {
-            "id": 13,
-            "type": "button",
-            "props": {
-                "default_value": "Run",
-                "name": "button",
-                "label": None,
-                "css": {},
-            },
-        },
-        {
-            "id": 14,
-            "type": "textbox",
-            "props": {
-                "lines": 1,
-                "placeholder": None,
-                "default_value": "",
-                "name": "textbox",
-                "label": None,
-                "css": {},
-            },
-        },
-    ],
-    "theme": "default",
-    "layout": {
-        "id": 0,
-        "children": [
-            {"id": 1},
-            {"id": 2},
-            {
-                "id": 3,
-                "children": [
-                    {
-                        "id": 4,
-                        "children": [
-                            {"id": 5, "children": [{"id": 6}, {"id": 7}]},
-                            {"id": 8},
-                        ],
-                    },
-                    {
-                        "id": 9,
-                        "children": [
-                            {"id": 10, "children": [{"id": 11}, {"id": 12}]},
-                            {"id": 13},
-                        ],
-                    },
-                ],
-            },
-            {"id": 14},
-        ],
-    },
-    "dependencies": [
-        {
-            "targets": [8],
-            "trigger": "click",
-            "inputs": [2, 6],
-            "outputs": [7],
-            "queue": False,
-        },
-        {
-            "targets": [13],
-            "trigger": "click",
-            "inputs": [2, 11],
-            "outputs": [12],
-            "queue": False,
-        },
-    ],
->>>>>>> 5c44ae35
 }