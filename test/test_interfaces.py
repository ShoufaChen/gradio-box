from gradio.interface import *
import unittest
import unittest.mock as mock
import requests
<<<<<<< HEAD
import sys
from contextlib import contextmanager
import io
import threading

@contextmanager
def captured_output():
    new_out, new_err = io.StringIO(), io.StringIO()
    old_out, old_err = sys.stdout, sys.stderr
    try:
        sys.stdout, sys.stderr = new_out, new_err
        yield sys.stdout, sys.stderr
    finally:
        sys.stdout, sys.stderr = old_out, old_err
=======
import os


os.environ["GRADIO_ANALYTICS_ENABLED"] = "False"
>>>>>>> c1bae11b


class TestInterface(unittest.TestCase):
    
    # send_error_analytics should probably actually be a method of Interface
    # (so it doesn't have to take the 'enabled' argument)
    # and since it's specific to the launch method, it should probably be
    # renamed to send_launch_error_analytics.
    # these tests test its current behavior
    @mock.patch("requests.post")
    def test_error_analytics_doesnt_crash_on_connection_error(self, mock_post):
        mock_post.side_effect = requests.ConnectionError()
        send_error_analytics(True)
        mock_post.assert_called()
        
    @mock.patch("requests.post")
    def test_error_analytics_doesnt_post_if_not_enabled(self, mock_post):
        send_error_analytics(False)
        mock_post.assert_not_called()
     
    @mock.patch("requests.post")   
    def test_error_analytics_successful(self, mock_post):
        send_error_analytics(True)
        mock_post.assert_called()
                
    # as above, send_launch_analytics should probably be a method of Interface
    @mock.patch("requests.post")
    def test_launch_analytics_doesnt_crash_on_connection_error(self, mock_post):
        mock_post.side_effect = requests.ConnectionError()
        send_launch_analytics(analytics_enabled=True,
                              inbrowser=True, is_colab="is_colab",
	                              share="share", share_url="share_url")
        mock_post.assert_called()
        
    @mock.patch("requests.post")
    def test_launch_analytics_doesnt_post_if_not_enabled(self, mock_post):
        send_launch_analytics(analytics_enabled=False,
                              inbrowser=True, is_colab="is_colab",
	                              share="share", share_url="share_url")
        mock_post.assert_not_called()
     
    def test_reset_all(self):
        interface = Interface(lambda input: None, "textbox", "label")
        interface.close = mock.MagicMock()
        reset_all()
        interface.close.assert_called()
        
    def test_examples_invalid_input(self):
        with self.assertRaises(ValueError):
            Interface(lambda x: x, examples=1234)
        
    def test_examples_not_valid_path(self):
        with self.assertRaises(FileNotFoundError):
            interface = Interface(lambda x: x, "textbox", "label", examples='invalid-path')
            interface.launch()
            
    def test_test_launch(self):
        with captured_output() as (out, err):
            prediction_fn = lambda x: x
            prediction_fn.__name__ = "prediction_fn"
            interface = Interface(prediction_fn, "textbox", "label")
            interface.test_launch()
            output = out.getvalue().strip()
            self.assertEqual(output, 'Test launch: prediction_fn()... PASSED')
            
    @mock.patch("time.sleep")
    def test_run_until_interupted(self, mock_sleep):
        with self.assertRaises(KeyboardInterrupt):
            with captured_output() as (out, err):
                mock_sleep.side_effect = KeyboardInterrupt()
                interface = Interface(lambda x: x, "textbox", "label")
                interface.enable_queue = False
                thread = threading.Thread()
                thread.keep_running = mock.MagicMock()
                interface.run_until_interrupted(thread, None)
                output = out.getvalue().strip()
                self.assertEqual(output, 'Keyboard interruption in main thread... closing server.')


    @mock.patch('gradio.utils.colab_check')
    def test_launch_colab_share(self, mock_colab_check):
        mock_colab_check.return_value = True
        interface = Interface(lambda x: x, "textbox", "label")
        _, _, share_url = interface.launch(prevent_thread_lock=True)
        self.assertIsNotNone(share_url)
    
    
    @mock.patch('gradio.utils.colab_check')
    @mock.patch('gradio.networking.setup_tunnel')
    def test_launch_colab_share_error(self, mock_setup_tunnel, mock_colab_check):
        mock_setup_tunnel.side_effect = RuntimeError()
        mock_colab_check.return_value = True
        interface = Interface(lambda x: x, "textbox", "label")
        _, _, share_url = interface.launch(prevent_thread_lock=True)
        self.assertIsNone(share_url)
        
    
    def test_interface_representation(self):
        prediction_fn = lambda x: x
        prediction_fn.__name__ = "prediction_fn"
        repr = str(Interface(prediction_fn, "textbox", "label")).split('\n')
        self.assertTrue(prediction_fn.__name__ in repr[0])
        self.assertEqual(len(repr[0]), len(repr[1]))
        
    def test_interface_load(self):
        io = Interface.load("models/distilbert-base-uncased-finetuned-sst-2-english", alias="sentiment_classifier")
        output = io("I am happy, I love you.")
        self.assertGreater(output['Positive'], 0.5)
        
    def test_interface_none_interp(self):
            interface = Interface(lambda x: x, "textbox", "label", interpretation=[None])
            scores, alternative_outputs = interface.interpret(["quickest brown fox"])
            self.assertIsNone(scores[0])
    
    @mock.patch('webbrowser.open')
    def test_interface_browser(self, mock_browser):
        with self.assertRaises(ValueError):
            mock_browser.side_effect = ValueError()
            interface = Interface(lambda x: x, "textbox", "label")
            interface.launch(inbrowser=True)
        
    def test_examples_list(self):
        examples = ['test1', 'test2']
        interface = Interface(lambda x: x, "textbox", "label", examples=examples)
        interface.launch(prevent_thread_lock=True)
        self.assertEqual(len(interface.examples), 2)
        self.assertEqual(len(interface.examples[0]), 1)
        
    
    @mock.patch('gradio.interface.JSON_PATH', JSON_PATH + 'test')
    def test_launch_counter_json_not_exists(self):
        interface = Interface(lambda x: x, "textbox", "label")
        if os.path.exists(JSON_PATH + 'test'):
            os.remove(JSON_PATH + 'test')
        interface.launch(prevent_thread_lock=True)
        interface.launch(prevent_thread_lock=True)
        with open(JSON_PATH + 'test') as f:
            data = json.load(f)
            self.assertEqual(data['launches'], 2)
        os.remove(JSON_PATH + 'test')
            
    # example attribute of Interface can be a list or string. When it is a string, it is a filepath.
    # The content of this filepath will determine the examples. Do we have any sample of this example file?
    # This will help writing a test for lines 297 to 313 of interface.py. We need the log.csv example file 

if __name__ == '__main__':
    unittest.main()<|MERGE_RESOLUTION|>--- conflicted
+++ resolved
@@ -2,11 +2,12 @@
 import unittest
 import unittest.mock as mock
 import requests
-<<<<<<< HEAD
 import sys
 from contextlib import contextmanager
 import io
 import threading
+
+os.environ["GRADIO_ANALYTICS_ENABLED"] = "False"
 
 @contextmanager
 def captured_output():
@@ -17,13 +18,6 @@
         yield sys.stdout, sys.stderr
     finally:
         sys.stdout, sys.stderr = old_out, old_err
-=======
-import os
-
-
-os.environ["GRADIO_ANALYTICS_ENABLED"] = "False"
->>>>>>> c1bae11b
-
 
 class TestInterface(unittest.TestCase):
     
