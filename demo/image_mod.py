# Demo: (Image) -> (Image)

import gradio as gr


def image_mod(image):
    return image.rotate(45)

  
io = gr.Interface(image_mod, 
             gr.inputs.Image(type="pil"), 
             "image", 
             examples=[
                 ["images/cheetah1.jpg"],
                 ["images/cheetah2.jpg"],
                 ["images/lion.jpg"],
             ],
<<<<<<< HEAD
             ).launch(share=True)
=======
             live=True,
             )

io.test_launch()
io.launch()
>>>>>>> 4b23f68d
<|MERGE_RESOLUTION|>--- conflicted
+++ resolved
@@ -15,12 +15,8 @@
                  ["images/cheetah2.jpg"],
                  ["images/lion.jpg"],
              ],
-<<<<<<< HEAD
-             ).launch(share=True)
-=======
              live=True,
              )
 
 io.test_launch()
-io.launch()
->>>>>>> 4b23f68d
+io.launch()